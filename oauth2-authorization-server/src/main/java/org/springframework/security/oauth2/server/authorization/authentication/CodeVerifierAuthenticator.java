--- conflicted
+++ resolved
@@ -1,9 +1,5 @@
 /*
-<<<<<<< HEAD
- * Copyright 2020-2023 the original author or authors.
-=======
  * Copyright 2020-2024 the original author or authors.
->>>>>>> a7035d22
  *
  * Licensed under the Apache License, Version 2.0 (the "License");
  * you may not use this file except in compliance with the License.
@@ -101,16 +97,12 @@
 				.get(PkceParameterNames.CODE_CHALLENGE);
 		String codeVerifier = (String) parameters.get(PkceParameterNames.CODE_VERIFIER);
 		if (!StringUtils.hasText(codeChallenge)) {
-<<<<<<< HEAD
-			if (registeredClient.getClientSettings().isRequireProofKey()) {
+			if (registeredClient.getClientSettings().isRequireProofKey() ||
+					StringUtils.hasText(codeVerifier)) {
 				if (this.logger.isDebugEnabled()) {
 					this.logger.debug(LogMessage.format("Invalid request: code_challenge is required" +
 							" for registered client '%s'", registeredClient.getId()));
 				}
-=======
-			if (registeredClient.getClientSettings().isRequireProofKey() ||
-					StringUtils.hasText(codeVerifier)) {
->>>>>>> a7035d22
 				throwInvalidGrant(PkceParameterNames.CODE_CHALLENGE);
 			} else {
 				if (this.logger.isTraceEnabled()) {
