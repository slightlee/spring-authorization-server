--- conflicted
+++ resolved
@@ -95,13 +95,9 @@
 	private final OAuth2AuthorizationService authorizationService;
 
 	private final OAuth2TokenGenerator<? extends OAuth2Token> tokenGenerator;
-<<<<<<< HEAD
+
 	private Converter<RegisteredClient, OidcClientRegistration> clientRegistrationConverter;
-=======
-
-	private final Converter<RegisteredClient, OidcClientRegistration> clientRegistrationConverter;
-
->>>>>>> 9219125b
+
 	private Converter<OidcClientRegistration, RegisteredClient> registeredClientConverter;
 
 	private PasswordEncoder passwordEncoder;
@@ -189,7 +185,6 @@
 	}
 
 	/**
-<<<<<<< HEAD
 	 * Sets the {@link Converter} used for converting a {@link RegisteredClient} to an {@link OidcClientRegistration}.
 	 *
 	 * @param clientRegistrationConverter the {@link Converter} used for converting a {@link RegisteredClient} to an {@link OidcClientRegistration}
@@ -201,15 +196,10 @@
 	}
 
 	/**
-	 * Sets the {@link PasswordEncoder} used to encode the {@link RegisteredClient#getClientSecret() client secret}.
-	 * If not set, the client secret will be encoded using {@link PasswordEncoderFactories#createDelegatingPasswordEncoder()}.
-	 *
-=======
 	 * Sets the {@link PasswordEncoder} used to encode the
 	 * {@link RegisteredClient#getClientSecret() client secret}. If not set, the client
 	 * secret will be encoded using
 	 * {@link PasswordEncoderFactories#createDelegatingPasswordEncoder()}.
->>>>>>> 9219125b
 	 * @param passwordEncoder the {@link PasswordEncoder} used to encode the client secret
 	 * @since 1.1.0
 	 */
@@ -422,96 +412,4 @@
 		throw new OAuth2AuthenticationException(error);
 	}
 
-<<<<<<< HEAD
-=======
-	private static final class OidcClientRegistrationRegisteredClientConverter
-			implements Converter<OidcClientRegistration, RegisteredClient> {
-
-		private static final StringKeyGenerator CLIENT_ID_GENERATOR = new Base64StringKeyGenerator(
-				Base64.getUrlEncoder().withoutPadding(), 32);
-
-		private static final StringKeyGenerator CLIENT_SECRET_GENERATOR = new Base64StringKeyGenerator(
-				Base64.getUrlEncoder().withoutPadding(), 48);
-
-		@Override
-		public RegisteredClient convert(OidcClientRegistration clientRegistration) {
-			// @formatter:off
-			RegisteredClient.Builder builder = RegisteredClient.withId(UUID.randomUUID().toString())
-					.clientId(CLIENT_ID_GENERATOR.generateKey())
-					.clientIdIssuedAt(Instant.now())
-					.clientName(clientRegistration.getClientName());
-
-			if (ClientAuthenticationMethod.CLIENT_SECRET_POST.getValue().equals(clientRegistration.getTokenEndpointAuthenticationMethod())) {
-				builder
-						.clientAuthenticationMethod(ClientAuthenticationMethod.CLIENT_SECRET_POST)
-						.clientSecret(CLIENT_SECRET_GENERATOR.generateKey());
-			} else if (ClientAuthenticationMethod.CLIENT_SECRET_JWT.getValue().equals(clientRegistration.getTokenEndpointAuthenticationMethod())) {
-				builder
-						.clientAuthenticationMethod(ClientAuthenticationMethod.CLIENT_SECRET_JWT)
-						.clientSecret(CLIENT_SECRET_GENERATOR.generateKey());
-			} else if (ClientAuthenticationMethod.PRIVATE_KEY_JWT.getValue().equals(clientRegistration.getTokenEndpointAuthenticationMethod())) {
-				builder.clientAuthenticationMethod(ClientAuthenticationMethod.PRIVATE_KEY_JWT);
-			} else {
-				builder
-						.clientAuthenticationMethod(ClientAuthenticationMethod.CLIENT_SECRET_BASIC)
-						.clientSecret(CLIENT_SECRET_GENERATOR.generateKey());
-			}
-
-			builder.redirectUris(redirectUris ->
-					redirectUris.addAll(clientRegistration.getRedirectUris()));
-
-			if (!CollectionUtils.isEmpty(clientRegistration.getPostLogoutRedirectUris())) {
-				builder.postLogoutRedirectUris(postLogoutRedirectUris ->
-						postLogoutRedirectUris.addAll(clientRegistration.getPostLogoutRedirectUris()));
-			}
-
-			if (!CollectionUtils.isEmpty(clientRegistration.getGrantTypes())) {
-				builder.authorizationGrantTypes(authorizationGrantTypes ->
-						clientRegistration.getGrantTypes().forEach(grantType ->
-								authorizationGrantTypes.add(new AuthorizationGrantType(grantType))));
-			} else {
-				builder.authorizationGrantType(AuthorizationGrantType.AUTHORIZATION_CODE);
-			}
-			if (CollectionUtils.isEmpty(clientRegistration.getResponseTypes()) ||
-					clientRegistration.getResponseTypes().contains(OAuth2AuthorizationResponseType.CODE.getValue())) {
-				builder.authorizationGrantType(AuthorizationGrantType.AUTHORIZATION_CODE);
-			}
-
-			if (!CollectionUtils.isEmpty(clientRegistration.getScopes())) {
-				builder.scopes(scopes ->
-						scopes.addAll(clientRegistration.getScopes()));
-			}
-
-			ClientSettings.Builder clientSettingsBuilder = ClientSettings.builder()
-					.requireProofKey(true)
-					.requireAuthorizationConsent(true);
-
-			if (ClientAuthenticationMethod.CLIENT_SECRET_JWT.getValue().equals(clientRegistration.getTokenEndpointAuthenticationMethod())) {
-				MacAlgorithm macAlgorithm = MacAlgorithm.from(clientRegistration.getTokenEndpointAuthenticationSigningAlgorithm());
-				if (macAlgorithm == null) {
-					macAlgorithm = MacAlgorithm.HS256;
-				}
-				clientSettingsBuilder.tokenEndpointAuthenticationSigningAlgorithm(macAlgorithm);
-			} else if (ClientAuthenticationMethod.PRIVATE_KEY_JWT.getValue().equals(clientRegistration.getTokenEndpointAuthenticationMethod())) {
-				SignatureAlgorithm signatureAlgorithm = SignatureAlgorithm.from(clientRegistration.getTokenEndpointAuthenticationSigningAlgorithm());
-				if (signatureAlgorithm == null) {
-					signatureAlgorithm = SignatureAlgorithm.RS256;
-				}
-				clientSettingsBuilder.tokenEndpointAuthenticationSigningAlgorithm(signatureAlgorithm);
-				clientSettingsBuilder.jwkSetUrl(clientRegistration.getJwkSetUrl().toString());
-			}
-
-			builder
-					.clientSettings(clientSettingsBuilder.build())
-					.tokenSettings(TokenSettings.builder()
-							.idTokenSignatureAlgorithm(SignatureAlgorithm.RS256)
-							.build());
-
-			return builder.build();
-			// @formatter:on
-		}
-
-	}
-
->>>>>>> 9219125b
 }