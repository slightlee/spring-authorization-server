/*
 * Copyright 2020-2024 the original author or authors.
 *
 * Licensed under the Apache License, Version 2.0 (the "License");
 * you may not use this file except in compliance with the License.
 * You may obtain a copy of the License at
 *
 *      https://www.apache.org/licenses/LICENSE-2.0
 *
 * Unless required by applicable law or agreed to in writing, software
 * distributed under the License is distributed on an "AS IS" BASIS,
 * WITHOUT WARRANTIES OR CONDITIONS OF ANY KIND, either express or implied.
 * See the License for the specific language governing permissions and
 * limitations under the License.
 */
package org.springframework.security.oauth2.server.authorization.config.annotation.web.configurers;

import java.util.Map;

import com.nimbusds.jose.jwk.source.JWKSource;
import com.nimbusds.jose.proc.SecurityContext;

import org.springframework.beans.factory.BeanFactoryUtils;
import org.springframework.beans.factory.NoSuchBeanDefinitionException;
import org.springframework.beans.factory.NoUniqueBeanDefinitionException;
import org.springframework.context.ApplicationContext;
import org.springframework.core.ResolvableType;
import org.springframework.security.config.annotation.web.builders.HttpSecurity;
import org.springframework.security.oauth2.core.OAuth2Token;
import org.springframework.security.oauth2.jwt.JwtEncoder;
import org.springframework.security.oauth2.jwt.NimbusJwtEncoder;
import org.springframework.security.oauth2.server.authorization.InMemoryOAuth2AuthorizationConsentService;
import org.springframework.security.oauth2.server.authorization.InMemoryOAuth2AuthorizationService;
import org.springframework.security.oauth2.server.authorization.OAuth2AuthorizationConsentService;
import org.springframework.security.oauth2.server.authorization.OAuth2AuthorizationService;
import org.springframework.security.oauth2.server.authorization.client.RegisteredClientRepository;
import org.springframework.security.oauth2.server.authorization.settings.AuthorizationServerSettings;
import org.springframework.security.oauth2.server.authorization.token.DelegatingOAuth2TokenGenerator;
import org.springframework.security.oauth2.server.authorization.token.JwtEncodingContext;
import org.springframework.security.oauth2.server.authorization.token.JwtGenerator;
import org.springframework.security.oauth2.server.authorization.token.OAuth2AccessTokenGenerator;
import org.springframework.security.oauth2.server.authorization.token.OAuth2RefreshTokenGenerator;
import org.springframework.security.oauth2.server.authorization.token.OAuth2TokenClaimsContext;
import org.springframework.security.oauth2.server.authorization.token.OAuth2TokenCustomizer;
import org.springframework.security.oauth2.server.authorization.token.OAuth2TokenGenerator;
import org.springframework.util.Assert;
import org.springframework.util.StringUtils;

/**
 * Utility methods for the OAuth 2.0 Configurers.
 *
 * @author Joe Grandja
 * @since 0.1.2
 */
final class OAuth2ConfigurerUtils {

	private OAuth2ConfigurerUtils() {
	}

	static String withMultipleIssuersPattern(String endpointUri) {
		Assert.hasText(endpointUri, "endpointUri cannot be empty");
		return endpointUri.startsWith("/") ?
				"/**" + endpointUri :
				"/**/" + endpointUri;
	}

	static RegisteredClientRepository getRegisteredClientRepository(HttpSecurity httpSecurity) {
		RegisteredClientRepository registeredClientRepository = httpSecurity
			.getSharedObject(RegisteredClientRepository.class);
		if (registeredClientRepository == null) {
			registeredClientRepository = getBean(httpSecurity, RegisteredClientRepository.class);
			httpSecurity.setSharedObject(RegisteredClientRepository.class, registeredClientRepository);
		}
		return registeredClientRepository;
	}

	static OAuth2AuthorizationService getAuthorizationService(HttpSecurity httpSecurity) {
		OAuth2AuthorizationService authorizationService = httpSecurity
			.getSharedObject(OAuth2AuthorizationService.class);
		if (authorizationService == null) {
			authorizationService = getOptionalBean(httpSecurity, OAuth2AuthorizationService.class);
			if (authorizationService == null) {
				authorizationService = new InMemoryOAuth2AuthorizationService();
			}
			httpSecurity.setSharedObject(OAuth2AuthorizationService.class, authorizationService);
		}
		return authorizationService;
	}

	static OAuth2AuthorizationConsentService getAuthorizationConsentService(HttpSecurity httpSecurity) {
		OAuth2AuthorizationConsentService authorizationConsentService = httpSecurity
			.getSharedObject(OAuth2AuthorizationConsentService.class);
		if (authorizationConsentService == null) {
			authorizationConsentService = getOptionalBean(httpSecurity, OAuth2AuthorizationConsentService.class);
			if (authorizationConsentService == null) {
				authorizationConsentService = new InMemoryOAuth2AuthorizationConsentService();
			}
			httpSecurity.setSharedObject(OAuth2AuthorizationConsentService.class, authorizationConsentService);
		}
		return authorizationConsentService;
	}

	@SuppressWarnings("unchecked")
	static OAuth2TokenGenerator<? extends OAuth2Token> getTokenGenerator(HttpSecurity httpSecurity) {
		OAuth2TokenGenerator<? extends OAuth2Token> tokenGenerator = httpSecurity
			.getSharedObject(OAuth2TokenGenerator.class);
		if (tokenGenerator == null) {
			tokenGenerator = getOptionalBean(httpSecurity, OAuth2TokenGenerator.class);
			if (tokenGenerator == null) {
				JwtGenerator jwtGenerator = getJwtGenerator(httpSecurity);
				OAuth2AccessTokenGenerator accessTokenGenerator = new OAuth2AccessTokenGenerator();
<<<<<<< HEAD
				accessTokenGenerator.setAccessTokenCustomizer(getAccessTokenCustomizer(httpSecurity));
=======
				OAuth2TokenCustomizer<OAuth2TokenClaimsContext> accessTokenCustomizer = getAccessTokenCustomizer(
						httpSecurity);
				if (accessTokenCustomizer != null) {
					accessTokenGenerator.setAccessTokenCustomizer(accessTokenCustomizer);
				}
>>>>>>> 9be1438c
				OAuth2RefreshTokenGenerator refreshTokenGenerator = new OAuth2RefreshTokenGenerator();
				if (jwtGenerator != null) {
					tokenGenerator = new DelegatingOAuth2TokenGenerator(jwtGenerator, accessTokenGenerator,
							refreshTokenGenerator);
				}
				else {
					tokenGenerator = new DelegatingOAuth2TokenGenerator(accessTokenGenerator, refreshTokenGenerator);
				}
			}
			httpSecurity.setSharedObject(OAuth2TokenGenerator.class, tokenGenerator);
		}
		return tokenGenerator;
	}

	private static JwtGenerator getJwtGenerator(HttpSecurity httpSecurity) {
		JwtGenerator jwtGenerator = httpSecurity.getSharedObject(JwtGenerator.class);
		if (jwtGenerator == null) {
			JwtEncoder jwtEncoder = getJwtEncoder(httpSecurity);
			if (jwtEncoder != null) {
				jwtGenerator = new JwtGenerator(jwtEncoder);
				jwtGenerator.setJwtCustomizer(getJwtCustomizer(httpSecurity));
				httpSecurity.setSharedObject(JwtGenerator.class, jwtGenerator);
			}
		}
		return jwtGenerator;
	}

	private static JwtEncoder getJwtEncoder(HttpSecurity httpSecurity) {
		JwtEncoder jwtEncoder = httpSecurity.getSharedObject(JwtEncoder.class);
		if (jwtEncoder == null) {
			jwtEncoder = getOptionalBean(httpSecurity, JwtEncoder.class);
			if (jwtEncoder == null) {
				JWKSource<SecurityContext> jwkSource = getJwkSource(httpSecurity);
				if (jwkSource != null) {
					jwtEncoder = new NimbusJwtEncoder(jwkSource);
				}
			}
			if (jwtEncoder != null) {
				httpSecurity.setSharedObject(JwtEncoder.class, jwtEncoder);
			}
		}
		return jwtEncoder;
	}

	@SuppressWarnings("unchecked")
	static JWKSource<SecurityContext> getJwkSource(HttpSecurity httpSecurity) {
		JWKSource<SecurityContext> jwkSource = httpSecurity.getSharedObject(JWKSource.class);
		if (jwkSource == null) {
			ResolvableType type = ResolvableType.forClassWithGenerics(JWKSource.class, SecurityContext.class);
			jwkSource = getOptionalBean(httpSecurity, type);
			if (jwkSource != null) {
				httpSecurity.setSharedObject(JWKSource.class, jwkSource);
			}
		}
		return jwkSource;
	}

	private static OAuth2TokenCustomizer<JwtEncodingContext> getJwtCustomizer(HttpSecurity httpSecurity) {
<<<<<<< HEAD
		final OAuth2TokenCustomizer<JwtEncodingContext> defaultJwtCustomizer = DefaultOAuth2TokenCustomizers.jwtCustomizer();
		ResolvableType type = ResolvableType.forClassWithGenerics(OAuth2TokenCustomizer.class, JwtEncodingContext.class);
		final OAuth2TokenCustomizer<JwtEncodingContext> jwtCustomizer = getOptionalBean(httpSecurity, type);
		if (jwtCustomizer == null) {
			return defaultJwtCustomizer;
		}
		return (context) -> {
			defaultJwtCustomizer.customize(context);
			jwtCustomizer.customize(context);
		};
	}

	private static OAuth2TokenCustomizer<OAuth2TokenClaimsContext> getAccessTokenCustomizer(HttpSecurity httpSecurity) {
		final OAuth2TokenCustomizer<OAuth2TokenClaimsContext> defaultAccessTokenCustomizer = DefaultOAuth2TokenCustomizers.accessTokenCustomizer();
		ResolvableType type = ResolvableType.forClassWithGenerics(OAuth2TokenCustomizer.class, OAuth2TokenClaimsContext.class);
		OAuth2TokenCustomizer<OAuth2TokenClaimsContext> accessTokenCustomizer = getOptionalBean(httpSecurity, type);
		if (accessTokenCustomizer == null) {
			return defaultAccessTokenCustomizer;
		}
		return (context) -> {
			defaultAccessTokenCustomizer.customize(context);
			accessTokenCustomizer.customize(context);
		};
=======
		ResolvableType type = ResolvableType.forClassWithGenerics(OAuth2TokenCustomizer.class,
				JwtEncodingContext.class);
		return getOptionalBean(httpSecurity, type);
	}

	private static OAuth2TokenCustomizer<OAuth2TokenClaimsContext> getAccessTokenCustomizer(HttpSecurity httpSecurity) {
		ResolvableType type = ResolvableType.forClassWithGenerics(OAuth2TokenCustomizer.class,
				OAuth2TokenClaimsContext.class);
		return getOptionalBean(httpSecurity, type);
>>>>>>> 9be1438c
	}

	static AuthorizationServerSettings getAuthorizationServerSettings(HttpSecurity httpSecurity) {
		AuthorizationServerSettings authorizationServerSettings = httpSecurity
			.getSharedObject(AuthorizationServerSettings.class);
		if (authorizationServerSettings == null) {
			authorizationServerSettings = getBean(httpSecurity, AuthorizationServerSettings.class);
			httpSecurity.setSharedObject(AuthorizationServerSettings.class, authorizationServerSettings);
		}
		return authorizationServerSettings;
	}

	static <T> T getBean(HttpSecurity httpSecurity, Class<T> type) {
		return httpSecurity.getSharedObject(ApplicationContext.class).getBean(type);
	}

	@SuppressWarnings("unchecked")
	static <T> T getBean(HttpSecurity httpSecurity, ResolvableType type) {
		ApplicationContext context = httpSecurity.getSharedObject(ApplicationContext.class);
		String[] names = context.getBeanNamesForType(type);
		if (names.length == 1) {
			return (T) context.getBean(names[0]);
		}
		if (names.length > 1) {
			throw new NoUniqueBeanDefinitionException(type, names);
		}
		throw new NoSuchBeanDefinitionException(type);
	}

	static <T> T getOptionalBean(HttpSecurity httpSecurity, Class<T> type) {
		Map<String, T> beansMap = BeanFactoryUtils
			.beansOfTypeIncludingAncestors(httpSecurity.getSharedObject(ApplicationContext.class), type);
		if (beansMap.size() > 1) {
			throw new NoUniqueBeanDefinitionException(type, beansMap.size(),
					"Expected single matching bean of type '" + type.getName() + "' but found " + beansMap.size() + ": "
							+ StringUtils.collectionToCommaDelimitedString(beansMap.keySet()));
		}
		return (!beansMap.isEmpty() ? beansMap.values().iterator().next() : null);
	}

	@SuppressWarnings("unchecked")
	static <T> T getOptionalBean(HttpSecurity httpSecurity, ResolvableType type) {
		ApplicationContext context = httpSecurity.getSharedObject(ApplicationContext.class);
		String[] names = context.getBeanNamesForType(type);
		if (names.length > 1) {
			throw new NoUniqueBeanDefinitionException(type, names);
		}
		return names.length == 1 ? (T) context.getBean(names[0]) : null;
	}

}<|MERGE_RESOLUTION|>--- conflicted
+++ resolved
@@ -109,15 +109,7 @@
 			if (tokenGenerator == null) {
 				JwtGenerator jwtGenerator = getJwtGenerator(httpSecurity);
 				OAuth2AccessTokenGenerator accessTokenGenerator = new OAuth2AccessTokenGenerator();
-<<<<<<< HEAD
 				accessTokenGenerator.setAccessTokenCustomizer(getAccessTokenCustomizer(httpSecurity));
-=======
-				OAuth2TokenCustomizer<OAuth2TokenClaimsContext> accessTokenCustomizer = getAccessTokenCustomizer(
-						httpSecurity);
-				if (accessTokenCustomizer != null) {
-					accessTokenGenerator.setAccessTokenCustomizer(accessTokenCustomizer);
-				}
->>>>>>> 9be1438c
 				OAuth2RefreshTokenGenerator refreshTokenGenerator = new OAuth2RefreshTokenGenerator();
 				if (jwtGenerator != null) {
 					tokenGenerator = new DelegatingOAuth2TokenGenerator(jwtGenerator, accessTokenGenerator,
@@ -176,7 +168,6 @@
 	}
 
 	private static OAuth2TokenCustomizer<JwtEncodingContext> getJwtCustomizer(HttpSecurity httpSecurity) {
-<<<<<<< HEAD
 		final OAuth2TokenCustomizer<JwtEncodingContext> defaultJwtCustomizer = DefaultOAuth2TokenCustomizers.jwtCustomizer();
 		ResolvableType type = ResolvableType.forClassWithGenerics(OAuth2TokenCustomizer.class, JwtEncodingContext.class);
 		final OAuth2TokenCustomizer<JwtEncodingContext> jwtCustomizer = getOptionalBean(httpSecurity, type);
@@ -200,17 +191,6 @@
 			defaultAccessTokenCustomizer.customize(context);
 			accessTokenCustomizer.customize(context);
 		};
-=======
-		ResolvableType type = ResolvableType.forClassWithGenerics(OAuth2TokenCustomizer.class,
-				JwtEncodingContext.class);
-		return getOptionalBean(httpSecurity, type);
-	}
-
-	private static OAuth2TokenCustomizer<OAuth2TokenClaimsContext> getAccessTokenCustomizer(HttpSecurity httpSecurity) {
-		ResolvableType type = ResolvableType.forClassWithGenerics(OAuth2TokenCustomizer.class,
-				OAuth2TokenClaimsContext.class);
-		return getOptionalBean(httpSecurity, type);
->>>>>>> 9be1438c
 	}
 
 	static AuthorizationServerSettings getAuthorizationServerSettings(HttpSecurity httpSecurity) {
