--- conflicted
+++ resolved
@@ -86,11 +86,9 @@
 	private static final String DEFAULT_TOKEN_ENDPOINT_URI = "/oauth2/token";
 
 	private static final String REMOTE_ADDRESS = "remote-address";
-<<<<<<< HEAD
+
 	private static final String ACCESS_TOKEN_TYPE = "urn:ietf:params:oauth:token-type:access_token";
-=======
-
->>>>>>> 9be1438c
+
 	private AuthenticationManager authenticationManager;
 
 	private OAuth2TokenEndpointFilter filter;
@@ -709,7 +707,6 @@
 		return request;
 	}
 
-<<<<<<< HEAD
 	private static MockHttpServletRequest createTokenExchangeTokenRequest(RegisteredClient registeredClient) {
 		String requestUri = DEFAULT_TOKEN_ENDPOINT_URI;
 		MockHttpServletRequest request = new MockHttpServletRequest("POST", requestUri);
@@ -726,6 +723,5 @@
 
 		return request;
 	}
-=======
->>>>>>> 9be1438c
+
 }