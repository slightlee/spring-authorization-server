--- conflicted
+++ resolved
@@ -324,22 +324,12 @@
 		String issuer = "https://example.com:8443/issuer1";
 
 		// Login
-<<<<<<< HEAD
 		MultiValueMap<String, String> authorizationRequestParameters = getAuthorizationRequestParameters(registeredClient);
 		MvcResult mvcResult = this.mvc.perform(get(issuer.concat(DEFAULT_AUTHORIZATION_ENDPOINT_URI))
 						.queryParams(authorizationRequestParameters)
 						.with(user("user")))
 				.andExpect(status().is3xxRedirection())
 				.andReturn();
-=======
-		MultiValueMap<String, String> authorizationRequestParameters = getAuthorizationRequestParameters(
-				registeredClient);
-		MvcResult mvcResult = this.mvc
-			.perform(get(DEFAULT_AUTHORIZATION_ENDPOINT_URI).queryParams(authorizationRequestParameters)
-				.with(user("user")))
-			.andExpect(status().is3xxRedirection())
-			.andReturn();
->>>>>>> 9be1438c
 
 		MockHttpSession session = (MockHttpSession) mvcResult.getRequest().getSession();
 		assertThat(session.isNew()).isTrue();
@@ -350,21 +340,12 @@
 				AUTHORIZATION_CODE_TOKEN_TYPE);
 
 		// Get ID Token
-<<<<<<< HEAD
 		mvcResult = this.mvc.perform(post(issuer.concat(DEFAULT_TOKEN_ENDPOINT_URI))
 						.params(getTokenRequestParameters(registeredClient, authorization))
 						.header(HttpHeaders.AUTHORIZATION, "Basic " + encodeBasicAuth(
 								registeredClient.getClientId(), registeredClient.getClientSecret())))
 				.andExpect(status().isOk())
 				.andReturn();
-=======
-		mvcResult = this.mvc
-			.perform(post(DEFAULT_TOKEN_ENDPOINT_URI).params(getTokenRequestParameters(registeredClient, authorization))
-				.header(HttpHeaders.AUTHORIZATION,
-						"Basic " + encodeBasicAuth(registeredClient.getClientId(), registeredClient.getClientSecret())))
-			.andExpect(status().isOk())
-			.andReturn();
->>>>>>> 9be1438c
 
 		MockHttpServletResponse servletResponse = mvcResult.getResponse();
 		MockClientHttpResponse httpResponse = new MockClientHttpResponse(servletResponse.getContentAsByteArray(),
@@ -375,18 +356,11 @@
 		String idToken = (String) accessTokenResponse.getAdditionalParameters().get(OidcParameterNames.ID_TOKEN);
 
 		// Logout
-<<<<<<< HEAD
 		mvcResult = this.mvc.perform(post(issuer.concat(DEFAULT_OIDC_LOGOUT_ENDPOINT_URI))
 						.param("id_token_hint", idToken)
 						.session(session))
 				.andExpect(status().is3xxRedirection())
 				.andReturn();
-=======
-		mvcResult = this.mvc
-			.perform(post(DEFAULT_OIDC_LOGOUT_ENDPOINT_URI).param("id_token_hint", idToken).session(session))
-			.andExpect(status().is3xxRedirection())
-			.andReturn();
->>>>>>> 9be1438c
 		redirectedUrl = mvcResult.getResponse().getRedirectedUrl();
 
 		assertThat(redirectedUrl).matches("/");
